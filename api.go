--- conflicted
+++ resolved
@@ -1001,25 +1001,9 @@
 
 	m := map[string]map[string]HttpApiFunc{
 		"GET": {
-<<<<<<< HEAD
-			"/events":                       getEvents,
-			"/info":                         getInfo,
-			"/version":                      getVersion,
-			"/images/json":                  getImagesJSON,
-			"/images/viz":                   getImagesViz,
-			"/images/search":                getImagesSearch,
-			"/images/{name:.*}/history":     getImagesHistory,
-			"/images/{name:.*}/json":        getImagesByName,
-			"/containers/ps":                getContainersJSON,
-			"/containers/json":              getContainersJSON,
-			"/containers/{name:.*}/export":  getContainersExport,
-			"/containers/{name:.*}/changes": getContainersChanges,
-			"/containers/{name:.*}/json":    getContainersByName,
-			"/containers/{name:.*}/top":     getContainersTop,
-=======
-			"/auth":                           getAuth,
+			"/events":                         getEvents,
+			"/info":                           getInfo,
 			"/version":                        getVersion,
-			"/info":                           getInfo,
 			"/images/json":                    getImagesJSON,
 			"/images/viz":                     getImagesViz,
 			"/images/search":                  getImagesSearch,
@@ -1030,8 +1014,8 @@
 			"/containers/{name:.*}/export":    getContainersExport,
 			"/containers/{name:.*}/changes":   getContainersChanges,
 			"/containers/{name:.*}/json":      getContainersByName,
+			"/containers/{name:.*}/top":       getContainersTop,
 			"/containers/{name:.*}/attach/ws": wsContainersAttach,
->>>>>>> d639f61e
 		},
 		"POST": {
 			"/auth":                         postAuth,
@@ -1067,41 +1051,10 @@
 			// NOTE: scope issue, make sure the variables are local and won't be changed
 			localRoute := route
 			localFct := fct
-<<<<<<< HEAD
-			f := func(w http.ResponseWriter, r *http.Request) {
-				utils.Debugf("Calling %s %s from %s", localMethod, localRoute, r.RemoteAddr)
-
-				if logging {
-					log.Println(r.Method, r.RequestURI)
-				}
-				if strings.Contains(r.Header.Get("User-Agent"), "Docker-Client/") {
-					userAgent := strings.Split(r.Header.Get("User-Agent"), "/")
-					if len(userAgent) == 2 && userAgent[1] != VERSION {
-						utils.Debugf("Warning: client and server don't have the same version (client: %s, server: %s)", userAgent[1], VERSION)
-					}
-				}
-				version, err := strconv.ParseFloat(mux.Vars(r)["version"], 64)
-				if err != nil {
-					version = APIVERSION
-				}
-				if srv.enableCors {
-					writeCorsHeaders(w, r)
-				}
-				if version == 0 || version > APIVERSION {
-					w.WriteHeader(http.StatusNotFound)
-					return
-				}
-
-				if err := localFct(srv, version, w, r, mux.Vars(r)); err != nil {
-					httpError(w, err)
-				}
-			}
-=======
 			localMethod := method
 
 			// build the handler function
 			f := makeHttpHandler(srv, logging, localMethod, localRoute, localFct)
->>>>>>> d639f61e
 
 			// add the new route
 			if localRoute == "" {
